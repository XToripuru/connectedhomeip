#
#
#    Copyright (c) 2020 Project CHIP Authors
#
#    Licensed under the Apache License, Version 2.0 (the "License");
#    you may not use this file except in compliance with the License.
#    You may obtain a copy of the License at
#
#        http://www.apache.org/licenses/LICENSE-2.0
#
#    Unless required by applicable law or agreed to in writing, software
#    distributed under the License is distributed on an "AS IS" BASIS,
#    WITHOUT WARRANTIES OR CONDITIONS OF ANY KIND, either express or implied.
#    See the License for the specific language governing permissions and
#    limitations under the License.
#

#
#    Description:
#      This file is the GNU automake template for the CHIP QR code
#      library.
#

include $(abs_top_nlbuild_autotools_dir)/automake/pre.am

SUBDIRS                    = tests

lib_LIBRARIES              = libQrCode.a

libQrCode_adir             = $(includedir)/setup_payload

libQrCode_a_CPPFLAGS                                      = \
    -I$(top_srcdir)/src                                     \
    -I$(top_srcdir)/src/lib                                 \
    -I$(top_srcdir)/src/system                              \
    -I$(top_srcdir)/src/include/                            \
    $(NULL)

libQrCode_a_SOURCES                                       = \
    QRCodeSetupPayloadGenerator.cpp                         \
    SetupPayload.cpp                                        \
    Base45.cpp                                              \
    QRCodeSetupPayloadParser.cpp                            \
   $(NULL)

<<<<<<< HEAD
dist_libQrCode_a_HEADERS                                  = \
    QRCodeSetupPayloadGenerator.h                           \
    SetupPayload.h                                          \
    Base45.h                                                \
    QRCodeSetupPayloadParser.h                              \
=======
dist_libQrCode_a_HEADERS                                 = \
    QRCodeSetupPayloadGenerator.h                          \
    SetupPayload.h                                         \
    Base45.h                                               \
    QRCodeSetupPayloadParser.h                             \
>>>>>>> 9ee86d0c
    $(NULL)

$(RECURSIVE_TARGETS): $(lib_LIBRARIES)

include $(abs_top_nlbuild_autotools_dir)/automake/post.am<|MERGE_RESOLUTION|>--- conflicted
+++ resolved
@@ -43,19 +43,11 @@
     QRCodeSetupPayloadParser.cpp                            \
    $(NULL)
 
-<<<<<<< HEAD
 dist_libQrCode_a_HEADERS                                  = \
     QRCodeSetupPayloadGenerator.h                           \
     SetupPayload.h                                          \
     Base45.h                                                \
     QRCodeSetupPayloadParser.h                              \
-=======
-dist_libQrCode_a_HEADERS                                 = \
-    QRCodeSetupPayloadGenerator.h                          \
-    SetupPayload.h                                         \
-    Base45.h                                               \
-    QRCodeSetupPayloadParser.h                             \
->>>>>>> 9ee86d0c
     $(NULL)
 
 $(RECURSIVE_TARGETS): $(lib_LIBRARIES)
